--- conflicted
+++ resolved
@@ -72,7 +72,6 @@
         InvalidCode(typename: &'static str, code: i32) {
             display("invalid code `{}` for header field {}", code, typename)
         }
-<<<<<<< HEAD
         /// Integer field size is not large enough to hold assigned value
         FieldSize(err: std::num::TryFromIntError) {
             from()
@@ -82,7 +81,7 @@
         /// NIfTI-1.
         InvalidHeaderSize(sizeof_hdr: i32) {
             display("Invalid header size {} must eb 540 for NIfTI-2 or 348 for NIfTI-1.", sizeof_hdr)
-=======
+        }
         /// Could not reserve enough memory for volume data
         ReserveVolume(bytes: usize, err: std::collections::TryReserveError) {
             display("Could not reserve {} bytes of memory for volume data", bytes)
@@ -92,7 +91,6 @@
         ReserveExtended(bytes: usize, err: std::collections::TryReserveError) {
             display("Could not reserve {} bytes of memory for extended data", bytes)
             source(err)
->>>>>>> 37f21f0c
         }
     }
 }
